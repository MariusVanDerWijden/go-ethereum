// Copyright 2023 The go-ethereum Authors
// This file is part of go-ethereum.
//
// go-ethereum is free software: you can redistribute it and/or modify
// it under the terms of the GNU General Public License as published by
// the Free Software Foundation, either version 3 of the License, or
// (at your option) any later version.
//
// go-ethereum is distributed in the hope that it will be useful,
// but WITHOUT ANY WARRANTY; without even the implied warranty of
// MERCHANTABILITY or FITNESS FOR A PARTICULAR PURPOSE. See the
// GNU General Public License for more details.
//
// You should have received a copy of the GNU General Public License
// along with go-ethereum. If not, see <http://www.gnu.org/licenses/>.

package main

import (
	"bufio"
	"encoding/hex"
	"encoding/json"
	"fmt"
	"io/fs"
	"os"
	"path/filepath"
	"strings"

	"github.com/ethereum/go-ethereum/core/vm"
	"github.com/ethereum/go-ethereum/log"
	"github.com/urfave/cli/v2"
)

var jt vm.JumpTable

const initcode = "INITCODE"

func init() {
<<<<<<< HEAD
	jt = vm.NewOsakaEOFInstructionSetForTesting()
=======
	jt = vm.NewEOFInstructionSetForTesting()
>>>>>>> 30b642bc
}

var (
	hexFlag = &cli.StringFlag{
		Name:  "hex",
		Usage: "Single container data parse and validation",
	}
	refTestFlag = &cli.StringFlag{
		Name:  "test",
		Usage: "Path to EOF validation reference test.",
	}
	eofParseCommand = &cli.Command{
		Name:    "eofparse",
		Aliases: []string{"eof"},
		Usage:   "Parses hex eof container and returns validation errors (if any)",
		Action:  eofParseAction,
		Flags: []cli.Flag{
			hexFlag,
			refTestFlag,
		},
	}
	eofDumpCommand = &cli.Command{
		Name:   "eofdump",
		Usage:  "Parses hex eof container and prints out human-readable representation of the container.",
		Action: eofDumpAction,
		Flags: []cli.Flag{
			hexFlag,
		},
	}
)

func eofParseAction(ctx *cli.Context) error {
	// If `--test` is set, parse and validate the reference test at the provided path.
	if ctx.IsSet(refTestFlag.Name) {
		var (
			file          = ctx.String(refTestFlag.Name)
			executedTests int
			passedTests   int
		)
		err := filepath.Walk(file, func(path string, info fs.FileInfo, err error) error {
			if err != nil {
				return err
			}
			if info.IsDir() {
				return nil
			}
			log.Debug("Executing test", "name", info.Name())
			passed, tot, err := executeTest(path)
			passedTests += passed
			executedTests += tot
			return err
		})
		if err != nil {
			return err
		}
		log.Info("Executed tests", "passed", passedTests, "total executed", executedTests)
		return nil
	}
	// If `--hex` is set, parse and validate the hex string argument.
	if ctx.IsSet(hexFlag.Name) {
		if _, err := parseAndValidate(ctx.String(hexFlag.Name), false); err != nil {
			return fmt.Errorf("err: %w", err)
		}
		fmt.Println("OK")
		return nil
	}
	// If neither are passed in, read input from stdin.
	scanner := bufio.NewScanner(os.Stdin)
	scanner.Buffer(make([]byte, 1024*1024), 10*1024*1024)
	for scanner.Scan() {
		l := strings.TrimSpace(scanner.Text())
		if strings.HasPrefix(l, "#") || l == "" {
			continue
		}
		if _, err := parseAndValidate(l, false); err != nil {
			fmt.Printf("err: %v\n", err)
		} else {
			fmt.Println("OK")
		}
	}
	if err := scanner.Err(); err != nil {
		fmt.Println(err.Error())
	}
	return nil
}

type refTests struct {
	Vectors map[string]eOFTest `json:"vectors"`
}

type eOFTest struct {
	Code          string              `json:"code"`
	Results       map[string]etResult `json:"results"`
	ContainerKind string              `json:"containerKind"`
}

type etResult struct {
	Result    bool   `json:"result"`
	Exception string `json:"exception,omitempty"`
}

func executeTest(path string) (int, int, error) {
	src, err := os.ReadFile(path)
	if err != nil {
		return 0, 0, err
	}
	var testsByName map[string]refTests
	if err := json.Unmarshal(src, &testsByName); err != nil {
		return 0, 0, err
	}
	passed, total := 0, 0
	for testsName, tests := range testsByName {
		for name, tt := range tests.Vectors {
			for fork, r := range tt.Results {
				total++
				_, err := parseAndValidate(tt.Code, tt.ContainerKind == initcode)
				if r.Result && err != nil {
					log.Error("Test failure, expected validation success", "name", testsName, "idx", name, "fork", fork, "err", err)
					continue
				}
				if !r.Result && err == nil {
					log.Error("Test failure, expected validation error", "name", testsName, "idx", name, "fork", fork, "have err", r.Exception, "err", err)
					continue
				}
				passed++
			}
		}
	}
	return passed, total, nil
}

func parseAndValidate(s string, isInitCode bool) (*vm.Container, error) {
	if len(s) >= 2 && strings.HasPrefix(s, "0x") {
		s = s[2:]
	}
	b, err := hex.DecodeString(s)
	if err != nil {
		return nil, fmt.Errorf("unable to decode data: %w", err)
	}
	return parse(b, isInitCode)
}

func parse(b []byte, isInitCode bool) (*vm.Container, error) {
	var c vm.Container
	if err := c.UnmarshalBinary(b, isInitCode); err != nil {
		return nil, err
	}
	if err := c.ValidateCode(&jt, isInitCode); err != nil {
		return nil, err
	}
	return &c, nil
}

func eofDumpAction(ctx *cli.Context) error {
	// If `--hex` is set, parse and validate the hex string argument.
	if ctx.IsSet(hexFlag.Name) {
		return eofDump(ctx.String(hexFlag.Name))
	}
	// Otherwise read from stdin
	scanner := bufio.NewScanner(os.Stdin)
	scanner.Buffer(make([]byte, 1024*1024), 10*1024*1024)
	for scanner.Scan() {
		l := strings.TrimSpace(scanner.Text())
		if strings.HasPrefix(l, "#") || l == "" {
			continue
		}
		if err := eofDump(l); err != nil {
			return err
		}
		fmt.Println("")
	}
	return scanner.Err()
}

func eofDump(hexdata string) error {
	if len(hexdata) >= 2 && strings.HasPrefix(hexdata, "0x") {
		hexdata = hexdata[2:]
	}
	b, err := hex.DecodeString(hexdata)
	if err != nil {
		return fmt.Errorf("unable to decode data: %w", err)
	}
	var c vm.Container
	if err := c.UnmarshalBinary(b, false); err != nil {
		return err
	}
	fmt.Println(c.String())
	return nil
}<|MERGE_RESOLUTION|>--- conflicted
+++ resolved
@@ -36,11 +36,7 @@
 const initcode = "INITCODE"
 
 func init() {
-<<<<<<< HEAD
-	jt = vm.NewOsakaEOFInstructionSetForTesting()
-=======
 	jt = vm.NewEOFInstructionSetForTesting()
->>>>>>> 30b642bc
 }
 
 var (
