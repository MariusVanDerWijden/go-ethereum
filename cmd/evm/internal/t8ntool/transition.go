// Copyright 2020 The go-ethereum Authors
// This file is part of go-ethereum.
//
// go-ethereum is free software: you can redistribute it and/or modify
// it under the terms of the GNU General Public License as published by
// the Free Software Foundation, either version 3 of the License, or
// (at your option) any later version.
//
// go-ethereum is distributed in the hope that it will be useful,
// but WITHOUT ANY WARRANTY; without even the implied warranty of
// MERCHANTABILITY or FITNESS FOR A PARTICULAR PURPOSE. See the
// GNU General Public License for more details.
//
// You should have received a copy of the GNU General Public License
// along with go-ethereum. If not, see <http://www.gnu.org/licenses/>.

package t8ntool

import (
	"encoding/json"
	"errors"
	"fmt"
	"io"
	"math/big"
	"os"
	"path/filepath"

	"github.com/ethereum/go-ethereum/common"
	"github.com/ethereum/go-ethereum/common/hexutil"
	"github.com/ethereum/go-ethereum/consensus/misc/eip1559"
	"github.com/ethereum/go-ethereum/core/state"
	"github.com/ethereum/go-ethereum/core/tracing"
	"github.com/ethereum/go-ethereum/core/types"
	"github.com/ethereum/go-ethereum/core/vm"
	"github.com/ethereum/go-ethereum/eth/tracers"
	"github.com/ethereum/go-ethereum/eth/tracers/logger"
	"github.com/ethereum/go-ethereum/log"
	"github.com/ethereum/go-ethereum/params"
	"github.com/ethereum/go-ethereum/tests"
	"github.com/urfave/cli/v2"
)

const (
	ErrorEVM              = 2
	ErrorConfig           = 3
	ErrorMissingBlockhash = 4

	ErrorJson = 10
	ErrorIO   = 11
	ErrorRlp  = 12

	stdinSelector = "stdin"
)

type NumberedError struct {
	errorCode int
	err       error
}

func NewError(errorCode int, err error) *NumberedError {
	return &NumberedError{errorCode, err}
}

func (n *NumberedError) Error() string {
	return fmt.Sprintf("ERROR(%d): %v", n.errorCode, n.err.Error())
}

func (n *NumberedError) ExitCode() int {
	return n.errorCode
}

// compile-time conformance test
var (
	_ cli.ExitCoder = (*NumberedError)(nil)
)

type input struct {
	Alloc types.GenesisAlloc `json:"alloc,omitempty"`
	Env   *stEnv             `json:"env,omitempty"`
	Txs   []*txWithKey       `json:"txs,omitempty"`
	TxRlp string             `json:"txsRlp,omitempty"`
}

func Transition(ctx *cli.Context) error {
	baseDir, err := createBasedir(ctx)
	if err != nil {
		return NewError(ErrorIO, fmt.Errorf("failed creating output basedir: %v", err))
	}
	// We need to load three things: alloc, env and transactions. May be either in
	// stdin input or in files.
	// Check if anything needs to be read from stdin
	var (
		prestate Prestate
		txIt     txIterator // txs to apply
		allocStr = ctx.String(InputAllocFlag.Name)

		envStr    = ctx.String(InputEnvFlag.Name)
		txStr     = ctx.String(InputTxsFlag.Name)
		inputData = &input{}
	)
	// Figure out the prestate alloc
	if allocStr == stdinSelector || envStr == stdinSelector || txStr == stdinSelector {
		decoder := json.NewDecoder(os.Stdin)
		if err := decoder.Decode(inputData); err != nil {
			return NewError(ErrorJson, fmt.Errorf("failed unmarshalling stdin: %v", err))
		}
	}
	if allocStr != stdinSelector {
		if err := readFile(allocStr, "alloc", &inputData.Alloc); err != nil {
			return err
		}
	}
	prestate.Pre = inputData.Alloc

	// Set the block environment
	if envStr != stdinSelector {
		var env stEnv
		if err := readFile(envStr, "env", &env); err != nil {
			return err
		}
		inputData.Env = &env
	}
	prestate.Env = *inputData.Env

	vmConfig := vm.Config{}
	// Construct the chainconfig
	var chainConfig *params.ChainConfig
	if cConf, extraEips, err := tests.GetChainConfig(ctx.String(ForknameFlag.Name)); err != nil {
		return NewError(ErrorConfig, fmt.Errorf("failed constructing chain configuration: %v", err))
	} else {
		chainConfig = cConf
		vmConfig.ExtraEips = extraEips
	}

	// Set the chain id
	chainConfig.ChainID = big.NewInt(ctx.Int64(ChainIDFlag.Name))

	if txIt, err = loadTransactions(txStr, inputData, chainConfig); err != nil {
		return err
	}
	if err := applyLondonChecks(&prestate.Env, chainConfig); err != nil {
		return err
	}
	if err := applyShanghaiChecks(&prestate.Env, chainConfig); err != nil {
		return err
	}
	if err := applyMergeChecks(&prestate.Env, chainConfig); err != nil {
		return err
	}
	if err := applyCancunChecks(&prestate.Env, chainConfig); err != nil {
		return err
	}
	if err := applyEOFChecks(&prestate, chainConfig); err != nil {
		return err
	}

	// Configure tracer
	if ctx.IsSet(TraceTracerFlag.Name) { // Custom tracing
		config := json.RawMessage(ctx.String(TraceTracerConfigFlag.Name))
		tracer, err := tracers.DefaultDirectory.New(ctx.String(TraceTracerFlag.Name),
			nil, config, chainConfig)
		if err != nil {
			return NewError(ErrorConfig, fmt.Errorf("failed instantiating tracer: %v", err))
		}
		vmConfig.Tracer = newResultWriter(baseDir, tracer)
	} else if ctx.Bool(TraceFlag.Name) { // JSON opcode tracing
		logConfig := &logger.Config{
			DisableStack:     ctx.Bool(TraceDisableStackFlag.Name),
			EnableMemory:     ctx.Bool(TraceEnableMemoryFlag.Name),
			EnableReturnData: ctx.Bool(TraceEnableReturnDataFlag.Name),
		}
		if ctx.Bool(TraceEnableCallFramesFlag.Name) {
			vmConfig.Tracer = newFileWriter(baseDir, func(out io.Writer) *tracing.Hooks {
				return logger.NewJSONLoggerWithCallFrames(logConfig, out)
			})
		} else {
			vmConfig.Tracer = newFileWriter(baseDir, func(out io.Writer) *tracing.Hooks {
				return logger.NewJSONLogger(logConfig, out)
			})
		}
	}
	// Run the test and aggregate the result
	s, result, body, err := prestate.Apply(vmConfig, chainConfig, txIt, ctx.Int64(RewardFlag.Name))
	if err != nil {
		return err
	}
	// Dump the execution result
	collector := make(Alloc)
	s.DumpToCollector(collector, nil)
	return dispatchOutput(ctx, baseDir, result, collector, body)
}

func applyLondonChecks(env *stEnv, chainConfig *params.ChainConfig) error {
	if !chainConfig.IsLondon(big.NewInt(int64(env.Number))) {
		return nil
	}
	// Sanity check, to not `panic` in state_transition
	if env.BaseFee != nil {
		// Already set, base fee has precedent over parent base fee.
		return nil
	}
	if env.ParentBaseFee == nil || env.Number == 0 {
		return NewError(ErrorConfig, errors.New("EIP-1559 config but missing 'parentBaseFee' in env section"))
	}
	env.BaseFee = eip1559.CalcBaseFee(chainConfig, &types.Header{
		Number:   new(big.Int).SetUint64(env.Number - 1),
		BaseFee:  env.ParentBaseFee,
		GasUsed:  env.ParentGasUsed,
		GasLimit: env.ParentGasLimit,
	})
	return nil
}

func applyShanghaiChecks(env *stEnv, chainConfig *params.ChainConfig) error {
	if !chainConfig.IsShanghai(big.NewInt(int64(env.Number)), env.Timestamp) {
		return nil
	}
	if env.Withdrawals == nil {
		return NewError(ErrorConfig, errors.New("Shanghai config but missing 'withdrawals' in env section"))
	}
	return nil
}

func applyMergeChecks(env *stEnv, chainConfig *params.ChainConfig) error {
	isMerged := chainConfig.TerminalTotalDifficulty != nil && chainConfig.TerminalTotalDifficulty.BitLen() == 0
	if !isMerged {
		// pre-merge: If difficulty was not provided by caller, we need to calculate it.
		if env.Difficulty != nil {
			// already set
			return nil
		}
		switch {
		case env.ParentDifficulty == nil:
			return NewError(ErrorConfig, errors.New("currentDifficulty was not provided, and cannot be calculated due to missing parentDifficulty"))
		case env.Number == 0:
			return NewError(ErrorConfig, errors.New("currentDifficulty needs to be provided for block number 0"))
		case env.Timestamp <= env.ParentTimestamp:
			return NewError(ErrorConfig, fmt.Errorf("currentDifficulty cannot be calculated -- currentTime (%d) needs to be after parent time (%d)",
				env.Timestamp, env.ParentTimestamp))
		}
		env.Difficulty = calcDifficulty(chainConfig, env.Number, env.Timestamp,
			env.ParentTimestamp, env.ParentDifficulty, env.ParentUncleHash)
		return nil
	}
	// post-merge:
	// - random must be supplied
	// - difficulty must be zero
	switch {
	case env.Random == nil:
		return NewError(ErrorConfig, errors.New("post-merge requires currentRandom to be defined in env"))
	case env.Difficulty != nil && env.Difficulty.BitLen() != 0:
		return NewError(ErrorConfig, errors.New("post-merge difficulty must be zero (or omitted) in env"))
	}
	env.Difficulty = nil
	return nil
}

func applyCancunChecks(env *stEnv, chainConfig *params.ChainConfig) error {
	if !chainConfig.IsCancun(big.NewInt(int64(env.Number)), env.Timestamp) {
		env.ParentBeaconBlockRoot = nil // un-set it if it has been set too early
		return nil
	}
	// Post-cancun
	// We require EIP-4788 beacon root to be set in the env
	if env.ParentBeaconBlockRoot == nil {
		return NewError(ErrorConfig, errors.New("post-cancun env requires parentBeaconBlockRoot to be set"))
	}
	return nil
}

// applyEOFChecks does a sanity check of the prestate EOF code validity, to avoid panic during state transition.
func applyEOFChecks(prestate *Prestate, chainConfig *params.ChainConfig) error {
	if !chainConfig.IsShanghai(big.NewInt(int64(prestate.Env.Number)), prestate.Env.Timestamp) {
		return nil
	}
	for addr, acc := range prestate.Pre {
		if vm.HasEOFByte(acc.Code) {
			var (
				c   vm.Container
				err error
			)
			err = c.UnmarshalBinary(acc.Code, false)
			if err == nil {
<<<<<<< HEAD
				jt := vm.NewOsakaEOFInstructionSetForTesting()
=======
				jt := vm.NewEOFInstructionSetForTesting()
>>>>>>> 30b642bc
				err = c.ValidateCode(&jt, false)
			}
			if err != nil {
				return NewError(ErrorConfig, fmt.Errorf("code at %s considered invalid: %v", addr, err))
			}
		}
	}
	return nil
}

type Alloc map[common.Address]types.Account

func (g Alloc) OnRoot(common.Hash) {}

func (g Alloc) OnAccount(addr *common.Address, dumpAccount state.DumpAccount) {
	if addr == nil {
		return
	}
	balance, _ := new(big.Int).SetString(dumpAccount.Balance, 0)
	var storage map[common.Hash]common.Hash
	if dumpAccount.Storage != nil {
		storage = make(map[common.Hash]common.Hash, len(dumpAccount.Storage))
		for k, v := range dumpAccount.Storage {
			storage[k] = common.HexToHash(v)
		}
	}
	genesisAccount := types.Account{
		Code:    dumpAccount.Code,
		Storage: storage,
		Balance: balance,
		Nonce:   dumpAccount.Nonce,
	}
	g[*addr] = genesisAccount
}

// saveFile marshals the object to the given file
func saveFile(baseDir, filename string, data interface{}) error {
	b, err := json.MarshalIndent(data, "", " ")
	if err != nil {
		return NewError(ErrorJson, fmt.Errorf("failed marshalling output: %v", err))
	}
	location := filepath.Join(baseDir, filename)
	if err = os.WriteFile(location, b, 0644); err != nil {
		return NewError(ErrorIO, fmt.Errorf("failed writing output: %v", err))
	}
	log.Info("Wrote file", "file", location)
	return nil
}

// dispatchOutput writes the output data to either stderr or stdout, or to the specified
// files
func dispatchOutput(ctx *cli.Context, baseDir string, result *ExecutionResult, alloc Alloc, body hexutil.Bytes) error {
	stdOutObject := make(map[string]interface{})
	stdErrObject := make(map[string]interface{})
	dispatch := func(baseDir, fName, name string, obj interface{}) error {
		switch fName {
		case "stdout":
			stdOutObject[name] = obj
		case "stderr":
			stdErrObject[name] = obj
		case "":
			// don't save
		default: // save to file
			if err := saveFile(baseDir, fName, obj); err != nil {
				return err
			}
		}
		return nil
	}
	if err := dispatch(baseDir, ctx.String(OutputAllocFlag.Name), "alloc", alloc); err != nil {
		return err
	}
	if err := dispatch(baseDir, ctx.String(OutputResultFlag.Name), "result", result); err != nil {
		return err
	}
	if err := dispatch(baseDir, ctx.String(OutputBodyFlag.Name), "body", body); err != nil {
		return err
	}
	if len(stdOutObject) > 0 {
		b, err := json.MarshalIndent(stdOutObject, "", "  ")
		if err != nil {
			return NewError(ErrorJson, fmt.Errorf("failed marshalling output: %v", err))
		}
		os.Stdout.Write(b)
		os.Stdout.WriteString("\n")
	}
	if len(stdErrObject) > 0 {
		b, err := json.MarshalIndent(stdErrObject, "", "  ")
		if err != nil {
			return NewError(ErrorJson, fmt.Errorf("failed marshalling output: %v", err))
		}
		os.Stderr.Write(b)
		os.Stderr.WriteString("\n")
	}
	return nil
}<|MERGE_RESOLUTION|>--- conflicted
+++ resolved
@@ -281,11 +281,7 @@
 			)
 			err = c.UnmarshalBinary(acc.Code, false)
 			if err == nil {
-<<<<<<< HEAD
-				jt := vm.NewOsakaEOFInstructionSetForTesting()
-=======
 				jt := vm.NewEOFInstructionSetForTesting()
->>>>>>> 30b642bc
 				err = c.ValidateCode(&jt, false)
 			}
 			if err != nil {
