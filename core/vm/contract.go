--- conflicted
+++ resolved
@@ -34,17 +34,10 @@
 	jumpdests map[common.Hash]bitvec // Aggregated result of JUMPDEST analysis.
 	analysis  bitvec                 // Locally cached result of JUMPDEST analysis
 
-<<<<<<< HEAD
 	Code      []byte
 	Container *Container
 	CodeHash  common.Hash
-	CodeAddr  *common.Address
 	Input     []byte
-=======
-	Code     []byte
-	CodeHash common.Hash
-	Input    []byte
->>>>>>> 301a868d
 
 	// is the execution frame represented by this object a contract deployment
 	IsDeployment bool
@@ -165,7 +158,6 @@
 	return c.value
 }
 
-<<<<<<< HEAD
 // IsEOF returns whether the contract is EOF.
 func (c *Contract) IsEOF() bool {
 	return c.Container != nil
@@ -173,12 +165,7 @@
 
 // SetCallCode sets the code of the contract and address of the backing data
 // object
-func (c *Contract) SetCallCode(addr *common.Address, hash common.Hash, code []byte, container *Container) {
-=======
-// SetCallCode sets the code of the contract,
 func (c *Contract) SetCallCode(hash common.Hash, code []byte) {
->>>>>>> 301a868d
 	c.Code = code
-	c.Container = container
 	c.CodeHash = hash
 }